<<<<<<< HEAD
import hashlib
import json
import os
import requests
import sys
import time
from tqdm import tqdm

import folder_paths
import comfy.utils
from nodes import LoraLoader

from .CivitAI_Model import CivitAI_Model
from .utils import short_paths_map, model_path


ROOT_PATH = os.path.dirname(os.path.abspath(__file__))
LORA_PATH = folder_paths.folder_names_and_paths["loras"][0][0]
LORAS = folder_paths.folder_names_and_paths["loras"][0]

MSG_PREFIX = '\33[1m\33[34m[CivitAI] \33[0m'

class CivitAI_LORA_Loader:
    """
        Implements the CivitAI LORA Loader node for ComfyUI 
    """
    def __init__(self):
        self.lora_loader = None

    @classmethod
    def INPUT_TYPES(cls):
        loras = folder_paths.get_filename_list("loras")
        loras.insert(0, 'none')
        lora_paths = short_paths_map(LORAS)
        
        return {
            "required": {
                "model": ("MODEL",),
                "clip": ("CLIP", ),
                "lora_air": ("STRING", {"default": "{model_id}@{model_version}", "multiline": False}),
                "lora_name": (loras,),
                "strength_model": ("FLOAT", {"default": 1.0, "min": -10.0, "max": 10.0, "step": 0.01}),
                "strength_clip": ("FLOAT", {"default": 1.0, "min": -10.0, "max": 10.0, "step": 0.01}),

            },
            "optional": {
                "api_key": ("STRING", {"default": "", "multiline": False}),
                "download_chunks": ("INT", {"default": 4, "min": 1, "max": 12, "step": 1}),
                "download_path": (list(lora_paths),),
                "download_retry_limit": ("INT", {"default": 120, "min": 1, "max": 500, "step": 1}),
                "download_timeout": ("INT", {"default": 0, "min": 0, "max": 7200, "step": 60}),
            },
            "hidden": {
                "extra_pnginfo": "EXTRA_PNGINFO"
            }
        }

    RETURN_TYPES = ("MODEL", "CLIP")
    FUNCTION = "load_lora"

    CATEGORY = "CivitAI/Loaders"

    def load_lora(self, model, clip, lora_air, lora_name, strength_model, strength_clip, api_key=None, download_chunks=None, download_path=None, download_retry_limit=None, download_timeout=None, extra_pnginfo=None):

        if extra_pnginfo and 'workflow' in extra_pnginfo:
            extra_pnginfo['workflow']['extra'].setdefault('lora_airs', [])

        if not self.lora_loader:
            self.lora_loader = LoraLoader()
            
        if lora_name == 'none':
        
            lora_id = None
            version_id = None
            
            if '@' in lora_air:
                lora_id, version_id = lora_air.split('@')
            else:
                lora_id = lora_air
                
            lora_id = int(lora_id) if lora_id else None
            version_id = int(version_id) if version_id else None
            
            lora_paths = short_paths_map(LORAS)
            if download_path:
                if lora_paths.__contains__(download_path):
                    download_path = lora_paths[download_path]
                else:
                    download_path = LORAS[0] 
            
            civitai_model = CivitAI_Model(
                model_id=lora_id,
                model_version=version_id,
                model_types=["LORA", "LoCon"],
                token=api_key,
                save_path=download_path,
                model_paths=LORAS,
                download_chunks=download_chunks,
                max_download_retries=download_retry_limit,
                download_timeout=download_timeout,
            )
                
            if not civitai_model.download():
               return model, clip 
               
            lora_name = civitai_model.name
            if extra_pnginfo and 'workflow' in extra_pnginfo:
                air = f'{civitai_model.model_id}@{civitai_model.version}'
                if air not in extra_pnginfo['workflow']['extra']['lora_airs']: 
                    extra_pnginfo['workflow']['extra']['lora_airs'].append(air)
                    
        else:
        
            lora_path = model_path(lora_name, LORAS)
            
            model_id, version_id, details = CivitAI_Model.sha256_lookup(lora_path)
            
            if model_id and version_id and extra_pnginfo and 'workflow' in extra_pnginfo:
                air = f'{model_id}@{version_id}'
                if air not in extra_pnginfo['workflow']['extra']['lora_airs']: 
                    extra_pnginfo['workflow']['extra']['lora_airs'].append(air)
            
            print(f"{MSG_PREFIX}Loading LORA from disk: {lora_path}")
        
        model_lora, clip_lora = self.lora_loader.load_lora(model, clip, lora_name, strength_model, strength_clip)

        return model_lora, clip_lora, { "extra_pnginfo": extra_pnginfo }
=======
import hashlib
import json
import os
import requests
import sys
import time
from tqdm import tqdm

import folder_paths
import comfy.utils
from nodes import LoraLoader

from .CivitAI_Model import CivitAI_Model
from .utils import short_paths_map, model_path


ROOT_PATH = os.path.dirname(os.path.abspath(__file__))
LORA_PATH = folder_paths.folder_names_and_paths["loras"][0][0]
LORAS = folder_paths.folder_names_and_paths["loras"][0]

MSG_PREFIX = '\33[1m\33[34m[CivitAI] \33[0m'

class CivitAI_LORA_Loader:
    """
        Implements the CivitAI LORA Loader node for ComfyUI 
    """
    def __init__(self):
        self.lora_loader = None

    @classmethod
    def INPUT_TYPES(cls):
        loras = folder_paths.get_filename_list("loras")
        loras.insert(0, 'none')
        lora_paths = short_paths_map(LORAS)
        
        return {
            "required": {
                "model": ("MODEL",),
                "clip": ("CLIP", ),
                "lora_air": ("STRING", {"default": "{model_id}@{model_version}", "multiline": False}),
                "lora_name": (loras,),
                "strength_model": ("FLOAT", {"default": 1.0, "min": -10.0, "max": 10.0, "step": 0.01}),
                "strength_clip": ("FLOAT", {"default": 1.0, "min": -10.0, "max": 10.0, "step": 0.01}),

            },
            "optional": {
                "api_key": ("STRING", {"default": "", "multiline": False}),
                "download_chunks": ("INT", {"default": 4, "min": 1, "max": 12, "step": 1}),
                "download_timeout_seconds": ("INT", {"default": 120, "min": 0, "max": 3600, "step": 5}),
                "download_path": (list(lora_paths),),
            },
            "hidden": {
                "extra_pnginfo": "EXTRA_PNGINFO"
            }
        }

    RETURN_TYPES = ("MODEL", "CLIP")
    FUNCTION = "load_lora"

    CATEGORY = "CivitAI/Loaders"

    def load_lora(self, model, clip, lora_air, lora_name, strength_model, strength_clip, api_key=None, download_chunks=None, download_timeout_seconds=120, download_path=None, extra_pnginfo=None):

        if extra_pnginfo and 'workflow' in extra_pnginfo:
            extra_pnginfo['workflow']['extra'].setdefault('lora_airs', [])

        if not self.lora_loader:
            self.lora_loader = LoraLoader()
            
        if lora_name == 'none':
        
            lora_id = None
            version_id = None
            
            if '@' in lora_air:
                lora_id, version_id = lora_air.split('@')
            else:
                lora_id = lora_air
                
            lora_id = int(lora_id) if lora_id else None
            version_id = int(version_id) if version_id else None
            
            lora_paths = short_paths_map(LORAS)
            if download_path:
                if lora_paths.__contains__(download_path):
                    download_path = lora_paths[download_path]
                else:
                    download_path = LORAS[0] 
            
            civitai_model = CivitAI_Model(model_id=lora_id, model_version=version_id, model_types=["LORA", "LoCon"], token=api_key, save_path=download_path, model_paths=LORAS, download_chunks=download_chunks, max_download_retry_time=download_timeout_seconds)
                
            if not civitai_model.download():
               return model, clip 
               
            lora_name = civitai_model.name
            if extra_pnginfo and 'workflow' in extra_pnginfo:
                air = f'{civitai_model.model_id}@{civitai_model.version}'
                if air not in extra_pnginfo['workflow']['extra']['lora_airs']: 
                    extra_pnginfo['workflow']['extra']['lora_airs'].append(air)
                    
        else:
        
            lora_path = model_path(lora_name, LORAS)
            
            model_id, version_id, details = CivitAI_Model.sha256_lookup(lora_path)
            
            if model_id and version_id and extra_pnginfo and 'workflow' in extra_pnginfo:
                air = f'{model_id}@{version_id}'
                if air not in extra_pnginfo['workflow']['extra']['lora_airs']: 
                    extra_pnginfo['workflow']['extra']['lora_airs'].append(air)
            
            print(f"{MSG_PREFIX}Loading LORA from disk: {lora_path}")
        
        model_lora, clip_lora = self.lora_loader.load_lora(model, clip, lora_name, strength_model, strength_clip)

        return model_lora, clip_lora, { "extra_pnginfo": extra_pnginfo }
>>>>>>> 0a2976c9
<|MERGE_RESOLUTION|>--- conflicted
+++ resolved
@@ -1,246 +1,116 @@
-<<<<<<< HEAD
-import hashlib
-import json
-import os
-import requests
-import sys
-import time
-from tqdm import tqdm
-
-import folder_paths
-import comfy.utils
-from nodes import LoraLoader
-
-from .CivitAI_Model import CivitAI_Model
-from .utils import short_paths_map, model_path
-
-
-ROOT_PATH = os.path.dirname(os.path.abspath(__file__))
-LORA_PATH = folder_paths.folder_names_and_paths["loras"][0][0]
-LORAS = folder_paths.folder_names_and_paths["loras"][0]
-
-MSG_PREFIX = '\33[1m\33[34m[CivitAI] \33[0m'
-
-class CivitAI_LORA_Loader:
-    """
-        Implements the CivitAI LORA Loader node for ComfyUI 
-    """
-    def __init__(self):
-        self.lora_loader = None
-
-    @classmethod
-    def INPUT_TYPES(cls):
-        loras = folder_paths.get_filename_list("loras")
-        loras.insert(0, 'none')
-        lora_paths = short_paths_map(LORAS)
-        
-        return {
-            "required": {
-                "model": ("MODEL",),
-                "clip": ("CLIP", ),
-                "lora_air": ("STRING", {"default": "{model_id}@{model_version}", "multiline": False}),
-                "lora_name": (loras,),
-                "strength_model": ("FLOAT", {"default": 1.0, "min": -10.0, "max": 10.0, "step": 0.01}),
-                "strength_clip": ("FLOAT", {"default": 1.0, "min": -10.0, "max": 10.0, "step": 0.01}),
-
-            },
-            "optional": {
-                "api_key": ("STRING", {"default": "", "multiline": False}),
-                "download_chunks": ("INT", {"default": 4, "min": 1, "max": 12, "step": 1}),
-                "download_path": (list(lora_paths),),
-                "download_retry_limit": ("INT", {"default": 120, "min": 1, "max": 500, "step": 1}),
-                "download_timeout": ("INT", {"default": 0, "min": 0, "max": 7200, "step": 60}),
-            },
-            "hidden": {
-                "extra_pnginfo": "EXTRA_PNGINFO"
-            }
-        }
-
-    RETURN_TYPES = ("MODEL", "CLIP")
-    FUNCTION = "load_lora"
-
-    CATEGORY = "CivitAI/Loaders"
-
-    def load_lora(self, model, clip, lora_air, lora_name, strength_model, strength_clip, api_key=None, download_chunks=None, download_path=None, download_retry_limit=None, download_timeout=None, extra_pnginfo=None):
-
-        if extra_pnginfo and 'workflow' in extra_pnginfo:
-            extra_pnginfo['workflow']['extra'].setdefault('lora_airs', [])
-
-        if not self.lora_loader:
-            self.lora_loader = LoraLoader()
-            
-        if lora_name == 'none':
-        
-            lora_id = None
-            version_id = None
-            
-            if '@' in lora_air:
-                lora_id, version_id = lora_air.split('@')
-            else:
-                lora_id = lora_air
-                
-            lora_id = int(lora_id) if lora_id else None
-            version_id = int(version_id) if version_id else None
-            
-            lora_paths = short_paths_map(LORAS)
-            if download_path:
-                if lora_paths.__contains__(download_path):
-                    download_path = lora_paths[download_path]
-                else:
-                    download_path = LORAS[0] 
-            
-            civitai_model = CivitAI_Model(
-                model_id=lora_id,
-                model_version=version_id,
-                model_types=["LORA", "LoCon"],
-                token=api_key,
-                save_path=download_path,
-                model_paths=LORAS,
-                download_chunks=download_chunks,
-                max_download_retries=download_retry_limit,
-                download_timeout=download_timeout,
-            )
-                
-            if not civitai_model.download():
-               return model, clip 
-               
-            lora_name = civitai_model.name
-            if extra_pnginfo and 'workflow' in extra_pnginfo:
-                air = f'{civitai_model.model_id}@{civitai_model.version}'
-                if air not in extra_pnginfo['workflow']['extra']['lora_airs']: 
-                    extra_pnginfo['workflow']['extra']['lora_airs'].append(air)
-                    
-        else:
-        
-            lora_path = model_path(lora_name, LORAS)
-            
-            model_id, version_id, details = CivitAI_Model.sha256_lookup(lora_path)
-            
-            if model_id and version_id and extra_pnginfo and 'workflow' in extra_pnginfo:
-                air = f'{model_id}@{version_id}'
-                if air not in extra_pnginfo['workflow']['extra']['lora_airs']: 
-                    extra_pnginfo['workflow']['extra']['lora_airs'].append(air)
-            
-            print(f"{MSG_PREFIX}Loading LORA from disk: {lora_path}")
-        
-        model_lora, clip_lora = self.lora_loader.load_lora(model, clip, lora_name, strength_model, strength_clip)
-
-        return model_lora, clip_lora, { "extra_pnginfo": extra_pnginfo }
-=======
-import hashlib
-import json
-import os
-import requests
-import sys
-import time
-from tqdm import tqdm
-
-import folder_paths
-import comfy.utils
-from nodes import LoraLoader
-
-from .CivitAI_Model import CivitAI_Model
-from .utils import short_paths_map, model_path
-
-
-ROOT_PATH = os.path.dirname(os.path.abspath(__file__))
-LORA_PATH = folder_paths.folder_names_and_paths["loras"][0][0]
-LORAS = folder_paths.folder_names_and_paths["loras"][0]
-
-MSG_PREFIX = '\33[1m\33[34m[CivitAI] \33[0m'
-
-class CivitAI_LORA_Loader:
-    """
-        Implements the CivitAI LORA Loader node for ComfyUI 
-    """
-    def __init__(self):
-        self.lora_loader = None
-
-    @classmethod
-    def INPUT_TYPES(cls):
-        loras = folder_paths.get_filename_list("loras")
-        loras.insert(0, 'none')
-        lora_paths = short_paths_map(LORAS)
-        
-        return {
-            "required": {
-                "model": ("MODEL",),
-                "clip": ("CLIP", ),
-                "lora_air": ("STRING", {"default": "{model_id}@{model_version}", "multiline": False}),
-                "lora_name": (loras,),
-                "strength_model": ("FLOAT", {"default": 1.0, "min": -10.0, "max": 10.0, "step": 0.01}),
-                "strength_clip": ("FLOAT", {"default": 1.0, "min": -10.0, "max": 10.0, "step": 0.01}),
-
-            },
-            "optional": {
-                "api_key": ("STRING", {"default": "", "multiline": False}),
-                "download_chunks": ("INT", {"default": 4, "min": 1, "max": 12, "step": 1}),
-                "download_timeout_seconds": ("INT", {"default": 120, "min": 0, "max": 3600, "step": 5}),
-                "download_path": (list(lora_paths),),
-            },
-            "hidden": {
-                "extra_pnginfo": "EXTRA_PNGINFO"
-            }
-        }
-
-    RETURN_TYPES = ("MODEL", "CLIP")
-    FUNCTION = "load_lora"
-
-    CATEGORY = "CivitAI/Loaders"
-
-    def load_lora(self, model, clip, lora_air, lora_name, strength_model, strength_clip, api_key=None, download_chunks=None, download_timeout_seconds=120, download_path=None, extra_pnginfo=None):
-
-        if extra_pnginfo and 'workflow' in extra_pnginfo:
-            extra_pnginfo['workflow']['extra'].setdefault('lora_airs', [])
-
-        if not self.lora_loader:
-            self.lora_loader = LoraLoader()
-            
-        if lora_name == 'none':
-        
-            lora_id = None
-            version_id = None
-            
-            if '@' in lora_air:
-                lora_id, version_id = lora_air.split('@')
-            else:
-                lora_id = lora_air
-                
-            lora_id = int(lora_id) if lora_id else None
-            version_id = int(version_id) if version_id else None
-            
-            lora_paths = short_paths_map(LORAS)
-            if download_path:
-                if lora_paths.__contains__(download_path):
-                    download_path = lora_paths[download_path]
-                else:
-                    download_path = LORAS[0] 
-            
-            civitai_model = CivitAI_Model(model_id=lora_id, model_version=version_id, model_types=["LORA", "LoCon"], token=api_key, save_path=download_path, model_paths=LORAS, download_chunks=download_chunks, max_download_retry_time=download_timeout_seconds)
-                
-            if not civitai_model.download():
-               return model, clip 
-               
-            lora_name = civitai_model.name
-            if extra_pnginfo and 'workflow' in extra_pnginfo:
-                air = f'{civitai_model.model_id}@{civitai_model.version}'
-                if air not in extra_pnginfo['workflow']['extra']['lora_airs']: 
-                    extra_pnginfo['workflow']['extra']['lora_airs'].append(air)
-                    
-        else:
-        
-            lora_path = model_path(lora_name, LORAS)
-            
-            model_id, version_id, details = CivitAI_Model.sha256_lookup(lora_path)
-            
-            if model_id and version_id and extra_pnginfo and 'workflow' in extra_pnginfo:
-                air = f'{model_id}@{version_id}'
-                if air not in extra_pnginfo['workflow']['extra']['lora_airs']: 
-                    extra_pnginfo['workflow']['extra']['lora_airs'].append(air)
-            
-            print(f"{MSG_PREFIX}Loading LORA from disk: {lora_path}")
-        
-        model_lora, clip_lora = self.lora_loader.load_lora(model, clip, lora_name, strength_model, strength_clip)
-
-        return model_lora, clip_lora, { "extra_pnginfo": extra_pnginfo }
->>>>>>> 0a2976c9
+import hashlib
+import json
+import os
+import requests
+import sys
+import time
+from tqdm import tqdm
+
+import folder_paths
+import comfy.utils
+from nodes import LoraLoader
+
+from .CivitAI_Model import CivitAI_Model
+from .utils import short_paths_map, model_path
+
+
+ROOT_PATH = os.path.dirname(os.path.abspath(__file__))
+LORA_PATH = folder_paths.folder_names_and_paths["loras"][0][0]
+LORAS = folder_paths.folder_names_and_paths["loras"][0]
+
+MSG_PREFIX = '\33[1m\33[34m[CivitAI] \33[0m'
+
+class CivitAI_LORA_Loader:
+    """
+        Implements the CivitAI LORA Loader node for ComfyUI 
+    """
+    def __init__(self):
+        self.lora_loader = None
+
+    @classmethod
+    def INPUT_TYPES(cls):
+        loras = folder_paths.get_filename_list("loras")
+        loras.insert(0, 'none')
+        lora_paths = short_paths_map(LORAS)
+        
+        return {
+            "required": {
+                "model": ("MODEL",),
+                "clip": ("CLIP", ),
+                "lora_air": ("STRING", {"default": "{model_id}@{model_version}", "multiline": False}),
+                "lora_name": (loras,),
+                "strength_model": ("FLOAT", {"default": 1.0, "min": -10.0, "max": 10.0, "step": 0.01}),
+                "strength_clip": ("FLOAT", {"default": 1.0, "min": -10.0, "max": 10.0, "step": 0.01}),
+
+            },
+            "optional": {
+                "api_key": ("STRING", {"default": "", "multiline": False}),
+                "download_chunks": ("INT", {"default": 4, "min": 1, "max": 12, "step": 1}),
+                "download_timeout_seconds": ("INT", {"default": 120, "min": 0, "max": 3600, "step": 5}),
+                "download_path": (list(lora_paths),),
+            },
+            "hidden": {
+                "extra_pnginfo": "EXTRA_PNGINFO"
+            }
+        }
+
+    RETURN_TYPES = ("MODEL", "CLIP")
+    FUNCTION = "load_lora"
+
+    CATEGORY = "CivitAI/Loaders"
+
+    def load_lora(self, model, clip, lora_air, lora_name, strength_model, strength_clip, api_key=None, download_chunks=None, download_timeout_seconds=120, download_path=None, extra_pnginfo=None):
+
+        if extra_pnginfo and 'workflow' in extra_pnginfo:
+            extra_pnginfo['workflow']['extra'].setdefault('lora_airs', [])
+
+        if not self.lora_loader:
+            self.lora_loader = LoraLoader()
+            
+        if lora_name == 'none':
+        
+            lora_id = None
+            version_id = None
+            
+            if '@' in lora_air:
+                lora_id, version_id = lora_air.split('@')
+            else:
+                lora_id = lora_air
+                
+            lora_id = int(lora_id) if lora_id else None
+            version_id = int(version_id) if version_id else None
+            
+            lora_paths = short_paths_map(LORAS)
+            if download_path:
+                if lora_paths.__contains__(download_path):
+                    download_path = lora_paths[download_path]
+                else:
+                    download_path = LORAS[0] 
+            
+            civitai_model = CivitAI_Model(model_id=lora_id, model_version=version_id, model_types=["LORA", "LoCon"], token=api_key, save_path=download_path, model_paths=LORAS, download_chunks=download_chunks, max_download_retry_time=download_timeout_seconds)
+                
+            if not civitai_model.download():
+               return model, clip 
+               
+            lora_name = civitai_model.name
+            if extra_pnginfo and 'workflow' in extra_pnginfo:
+                air = f'{civitai_model.model_id}@{civitai_model.version}'
+                if air not in extra_pnginfo['workflow']['extra']['lora_airs']: 
+                    extra_pnginfo['workflow']['extra']['lora_airs'].append(air)
+                    
+        else:
+        
+            lora_path = model_path(lora_name, LORAS)
+            
+            model_id, version_id, details = CivitAI_Model.sha256_lookup(lora_path)
+            
+            if model_id and version_id and extra_pnginfo and 'workflow' in extra_pnginfo:
+                air = f'{model_id}@{version_id}'
+                if air not in extra_pnginfo['workflow']['extra']['lora_airs']: 
+                    extra_pnginfo['workflow']['extra']['lora_airs'].append(air)
+            
+            print(f"{MSG_PREFIX}Loading LORA from disk: {lora_path}")
+        
+        model_lora, clip_lora = self.lora_loader.load_lora(model, clip, lora_name, strength_model, strength_clip)
+
+        return model_lora, clip_lora, { "extra_pnginfo": extra_pnginfo }