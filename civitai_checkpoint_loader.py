<<<<<<< HEAD
import hashlib
import json
import os
import requests
import sys
import time
from tqdm import tqdm

import folder_paths
import comfy.sd
import comfy.utils
from nodes import CheckpointLoaderSimple

from .CivitAI_Model import CivitAI_Model
from .utils import short_paths_map, model_path


ROOT_PATH = os.path.dirname(os.path.abspath(__file__))
CHECKPOINT_PATH = folder_paths.folder_names_and_paths["checkpoints"][0][0]
CHECKPOINTS = folder_paths.folder_names_and_paths["checkpoints"][0]

MSG_PREFIX = '\33[1m\33[34m[CivitAI] \33[0m'

class CivitAI_Checkpoint_Loader:
    """
        Implements the CivitAI Checkpoint Loader node for ComfyUI 
    """
    def __init__(self):
        self.ckpt_loader = None

    @classmethod
    def INPUT_TYPES(cls):
        checkpoints = folder_paths.get_filename_list("checkpoints")
        checkpoints.insert(0, 'none')
        checkpoint_paths = short_paths_map(CHECKPOINTS)
        
        return {
            "required": {
                "ckpt_air": ("STRING", {"default": "{model_id}@{model_version}", "multiline": False}),
                "ckpt_name": (checkpoints,),
            },
            "optional": {
                "api_key": ("STRING", {"default": "", "multiline": False}),
                "download_chunks": ("INT", {"default": 4, "min": 1, "max": 12, "step": 1}),
                "download_path": (list(checkpoint_paths.keys()),),
                "download_retry_limit": ("INT", {"default": 120, "min": 1, "max": 500, "step": 1}),
                "download_timeout": ("INT", {"default": 0, "min": 0, "max": 7200, "step": 60}),
            },
            "hidden": {
                "extra_pnginfo": "EXTRA_PNGINFO"
            }
        }

    RETURN_TYPES = ("MODEL", "CLIP", "VAE")
    FUNCTION = "load_checkpoint"

    CATEGORY = "CivitAI/Loaders"

    def load_checkpoint(self, ckpt_air, ckpt_name, api_key=None, download_chunks=None, download_path=None, download_retry_limit=None, download_timeout=None, extra_pnginfo=None):

        if extra_pnginfo and 'workflow' in extra_pnginfo:
            extra_pnginfo['workflow']['extra'].setdefault('ckpt_airs', [])

        if not self.ckpt_loader:
            self.ckpt_loader = CheckpointLoaderSimple()
            
        if ckpt_name == 'none':
        
            ckpt_id = None
            version_id = None
            
            if '@' in ckpt_air:
                ckpt_id, version_id = ckpt_air.split('@')
            else:
                ckpt_id = ckpt_air
                
            ckpt_id = int(ckpt_id) if ckpt_id else None
            version_id = int(version_id) if version_id else None
            
            checkpoint_paths = short_paths_map(CHECKPOINTS)
            if download_path:
                if checkpoint_paths.__contains__(download_path):
                    download_path = checkpoint_paths[download_path]
                else:
                    download_path = CHECKPOINTS[0]
            
            civitai_model = CivitAI_Model(
                model_id=ckpt_id,
                model_version=version_id,
                model_types=["Checkpoint",],
                token=api_key,
                save_path=download_path,
                model_paths=CHECKPOINTS,
                download_chunks=download_chunks,
                max_download_retries=download_retry_limit,
                download_timeout=download_timeout,
            )
                
            if not civitai_model.download():
               return None, None, None 
               
            ckpt_name = civitai_model.name
            if extra_pnginfo and 'workflow' in extra_pnginfo:
                air = f'{civitai_model.model_id}@{civitai_model.version}'
                if air not in extra_pnginfo['workflow']['extra']['ckpt_airs']: 
                    extra_pnginfo['workflow']['extra']['ckpt_airs'].append(air)
                    
        else:
        
            ckpt_path = model_path(ckpt_name, CHECKPOINTS)

            model_id, version_id, details = CivitAI_Model.sha256_lookup(ckpt_path)
            
            if model_id and version_id and extra_pnginfo and 'workflow' in extra_pnginfo:
                air = f'{model_id}@{version_id}'
                if air not in extra_pnginfo['workflow']['extra']['ckpt_airs']: 
                    extra_pnginfo['workflow']['extra']['ckpt_airs'].append(air)
            
            print(f"{MSG_PREFIX}Loading checkpoint from disk: {ckpt_path}")
        
        out = self.ckpt_loader.load_checkpoint(ckpt_name=ckpt_name)
        
        return out[0], out[1], out[2], { "extra_pnginfo": extra_pnginfo }
=======
import hashlib
import json
import os
import requests
import sys
import time
from tqdm import tqdm

import folder_paths
import comfy.sd
import comfy.utils
from nodes import CheckpointLoaderSimple

from .CivitAI_Model import CivitAI_Model
from .utils import short_paths_map, model_path


ROOT_PATH = os.path.dirname(os.path.abspath(__file__))
CHECKPOINT_PATH = folder_paths.folder_names_and_paths["checkpoints"][0][0]
CHECKPOINTS = folder_paths.folder_names_and_paths["checkpoints"][0]

MSG_PREFIX = '\33[1m\33[34m[CivitAI] \33[0m'

class CivitAI_Checkpoint_Loader:
    """
        Implements the CivitAI Checkpoint Loader node for ComfyUI 
    """
    def __init__(self):
        self.ckpt_loader = None

    @classmethod
    def INPUT_TYPES(cls):
        checkpoints = folder_paths.get_filename_list("checkpoints")
        checkpoints.insert(0, 'none')
        checkpoint_paths = short_paths_map(CHECKPOINTS)
        
        return {
            "required": {
                "ckpt_air": ("STRING", {"default": "{model_id}@{model_version}", "multiline": False}),
                "ckpt_name": (checkpoints,),
            },
            "optional": {
                "api_key": ("STRING", {"default": "", "multiline": False}),
                "download_chunks": ("INT", {"default": 4, "min": 1, "max": 12, "step": 1}),
                "download_timeout_seconds": ("INT", {"default": 120, "min": 0, "max": 3600, "step": 5}),
                "download_path": (list(checkpoint_paths.keys()),),
            },
            "hidden": {
                "extra_pnginfo": "EXTRA_PNGINFO"
            }
        }

    RETURN_TYPES = ("MODEL", "CLIP", "VAE")
    FUNCTION = "load_checkpoint"

    CATEGORY = "CivitAI/Loaders"

    def load_checkpoint(self, ckpt_air, ckpt_name, api_key=None, download_chunks=None, download_timeout_seconds=120, download_path=None, extra_pnginfo=None):

        if extra_pnginfo and 'workflow' in extra_pnginfo:
            extra_pnginfo['workflow']['extra'].setdefault('ckpt_airs', [])

        if not self.ckpt_loader:
            self.ckpt_loader = CheckpointLoaderSimple()
            
        if ckpt_name == 'none':
        
            ckpt_id = None
            version_id = None
            
            if '@' in ckpt_air:
                ckpt_id, version_id = ckpt_air.split('@')
            else:
                ckpt_id = ckpt_air
                
            ckpt_id = int(ckpt_id) if ckpt_id else None
            version_id = int(version_id) if version_id else None
            
            checkpoint_paths = short_paths_map(CHECKPOINTS)
            if download_path:
                if checkpoint_paths.__contains__(download_path):
                    download_path = checkpoint_paths[download_path]
                else:
                    download_path = CHECKPOINTS[0]
            
            civitai_model = CivitAI_Model(model_id=ckpt_id, model_version=version_id, model_types=["Checkpoint",], token=api_key, save_path=download_path, model_paths=CHECKPOINTS, download_chunks=download_chunks, max_download_retry_time=download_timeout_seconds)
                
            if not civitai_model.download():
               return None, None, None 
               
            ckpt_name = civitai_model.name
            if extra_pnginfo and 'workflow' in extra_pnginfo:
                air = f'{civitai_model.model_id}@{civitai_model.version}'
                if air not in extra_pnginfo['workflow']['extra']['ckpt_airs']: 
                    extra_pnginfo['workflow']['extra']['ckpt_airs'].append(air)
                    
        else:
        
            ckpt_path = model_path(ckpt_name, CHECKPOINTS)

            model_id, version_id, details = CivitAI_Model.sha256_lookup(ckpt_path)
            
            if model_id and version_id and extra_pnginfo and 'workflow' in extra_pnginfo:
                air = f'{model_id}@{version_id}'
                if air not in extra_pnginfo['workflow']['extra']['ckpt_airs']: 
                    extra_pnginfo['workflow']['extra']['ckpt_airs'].append(air)
            
            print(f"{MSG_PREFIX}Loading checkpoint from disk: {ckpt_path}")
        
        out = self.ckpt_loader.load_checkpoint(ckpt_name=ckpt_name)
        
        return out[0], out[1], out[2], { "extra_pnginfo": extra_pnginfo }
>>>>>>> 0a2976c9
<|MERGE_RESOLUTION|>--- conflicted
+++ resolved
@@ -1,238 +1,112 @@
-<<<<<<< HEAD
-import hashlib
-import json
-import os
-import requests
-import sys
-import time
-from tqdm import tqdm
-
-import folder_paths
-import comfy.sd
-import comfy.utils
-from nodes import CheckpointLoaderSimple
-
-from .CivitAI_Model import CivitAI_Model
-from .utils import short_paths_map, model_path
-
-
-ROOT_PATH = os.path.dirname(os.path.abspath(__file__))
-CHECKPOINT_PATH = folder_paths.folder_names_and_paths["checkpoints"][0][0]
-CHECKPOINTS = folder_paths.folder_names_and_paths["checkpoints"][0]
-
-MSG_PREFIX = '\33[1m\33[34m[CivitAI] \33[0m'
-
-class CivitAI_Checkpoint_Loader:
-    """
-        Implements the CivitAI Checkpoint Loader node for ComfyUI 
-    """
-    def __init__(self):
-        self.ckpt_loader = None
-
-    @classmethod
-    def INPUT_TYPES(cls):
-        checkpoints = folder_paths.get_filename_list("checkpoints")
-        checkpoints.insert(0, 'none')
-        checkpoint_paths = short_paths_map(CHECKPOINTS)
-        
-        return {
-            "required": {
-                "ckpt_air": ("STRING", {"default": "{model_id}@{model_version}", "multiline": False}),
-                "ckpt_name": (checkpoints,),
-            },
-            "optional": {
-                "api_key": ("STRING", {"default": "", "multiline": False}),
-                "download_chunks": ("INT", {"default": 4, "min": 1, "max": 12, "step": 1}),
-                "download_path": (list(checkpoint_paths.keys()),),
-                "download_retry_limit": ("INT", {"default": 120, "min": 1, "max": 500, "step": 1}),
-                "download_timeout": ("INT", {"default": 0, "min": 0, "max": 7200, "step": 60}),
-            },
-            "hidden": {
-                "extra_pnginfo": "EXTRA_PNGINFO"
-            }
-        }
-
-    RETURN_TYPES = ("MODEL", "CLIP", "VAE")
-    FUNCTION = "load_checkpoint"
-
-    CATEGORY = "CivitAI/Loaders"
-
-    def load_checkpoint(self, ckpt_air, ckpt_name, api_key=None, download_chunks=None, download_path=None, download_retry_limit=None, download_timeout=None, extra_pnginfo=None):
-
-        if extra_pnginfo and 'workflow' in extra_pnginfo:
-            extra_pnginfo['workflow']['extra'].setdefault('ckpt_airs', [])
-
-        if not self.ckpt_loader:
-            self.ckpt_loader = CheckpointLoaderSimple()
-            
-        if ckpt_name == 'none':
-        
-            ckpt_id = None
-            version_id = None
-            
-            if '@' in ckpt_air:
-                ckpt_id, version_id = ckpt_air.split('@')
-            else:
-                ckpt_id = ckpt_air
-                
-            ckpt_id = int(ckpt_id) if ckpt_id else None
-            version_id = int(version_id) if version_id else None
-            
-            checkpoint_paths = short_paths_map(CHECKPOINTS)
-            if download_path:
-                if checkpoint_paths.__contains__(download_path):
-                    download_path = checkpoint_paths[download_path]
-                else:
-                    download_path = CHECKPOINTS[0]
-            
-            civitai_model = CivitAI_Model(
-                model_id=ckpt_id,
-                model_version=version_id,
-                model_types=["Checkpoint",],
-                token=api_key,
-                save_path=download_path,
-                model_paths=CHECKPOINTS,
-                download_chunks=download_chunks,
-                max_download_retries=download_retry_limit,
-                download_timeout=download_timeout,
-            )
-                
-            if not civitai_model.download():
-               return None, None, None 
-               
-            ckpt_name = civitai_model.name
-            if extra_pnginfo and 'workflow' in extra_pnginfo:
-                air = f'{civitai_model.model_id}@{civitai_model.version}'
-                if air not in extra_pnginfo['workflow']['extra']['ckpt_airs']: 
-                    extra_pnginfo['workflow']['extra']['ckpt_airs'].append(air)
-                    
-        else:
-        
-            ckpt_path = model_path(ckpt_name, CHECKPOINTS)
-
-            model_id, version_id, details = CivitAI_Model.sha256_lookup(ckpt_path)
-            
-            if model_id and version_id and extra_pnginfo and 'workflow' in extra_pnginfo:
-                air = f'{model_id}@{version_id}'
-                if air not in extra_pnginfo['workflow']['extra']['ckpt_airs']: 
-                    extra_pnginfo['workflow']['extra']['ckpt_airs'].append(air)
-            
-            print(f"{MSG_PREFIX}Loading checkpoint from disk: {ckpt_path}")
-        
-        out = self.ckpt_loader.load_checkpoint(ckpt_name=ckpt_name)
-        
-        return out[0], out[1], out[2], { "extra_pnginfo": extra_pnginfo }
-=======
-import hashlib
-import json
-import os
-import requests
-import sys
-import time
-from tqdm import tqdm
-
-import folder_paths
-import comfy.sd
-import comfy.utils
-from nodes import CheckpointLoaderSimple
-
-from .CivitAI_Model import CivitAI_Model
-from .utils import short_paths_map, model_path
-
-
-ROOT_PATH = os.path.dirname(os.path.abspath(__file__))
-CHECKPOINT_PATH = folder_paths.folder_names_and_paths["checkpoints"][0][0]
-CHECKPOINTS = folder_paths.folder_names_and_paths["checkpoints"][0]
-
-MSG_PREFIX = '\33[1m\33[34m[CivitAI] \33[0m'
-
-class CivitAI_Checkpoint_Loader:
-    """
-        Implements the CivitAI Checkpoint Loader node for ComfyUI 
-    """
-    def __init__(self):
-        self.ckpt_loader = None
-
-    @classmethod
-    def INPUT_TYPES(cls):
-        checkpoints = folder_paths.get_filename_list("checkpoints")
-        checkpoints.insert(0, 'none')
-        checkpoint_paths = short_paths_map(CHECKPOINTS)
-        
-        return {
-            "required": {
-                "ckpt_air": ("STRING", {"default": "{model_id}@{model_version}", "multiline": False}),
-                "ckpt_name": (checkpoints,),
-            },
-            "optional": {
-                "api_key": ("STRING", {"default": "", "multiline": False}),
-                "download_chunks": ("INT", {"default": 4, "min": 1, "max": 12, "step": 1}),
-                "download_timeout_seconds": ("INT", {"default": 120, "min": 0, "max": 3600, "step": 5}),
-                "download_path": (list(checkpoint_paths.keys()),),
-            },
-            "hidden": {
-                "extra_pnginfo": "EXTRA_PNGINFO"
-            }
-        }
-
-    RETURN_TYPES = ("MODEL", "CLIP", "VAE")
-    FUNCTION = "load_checkpoint"
-
-    CATEGORY = "CivitAI/Loaders"
-
-    def load_checkpoint(self, ckpt_air, ckpt_name, api_key=None, download_chunks=None, download_timeout_seconds=120, download_path=None, extra_pnginfo=None):
-
-        if extra_pnginfo and 'workflow' in extra_pnginfo:
-            extra_pnginfo['workflow']['extra'].setdefault('ckpt_airs', [])
-
-        if not self.ckpt_loader:
-            self.ckpt_loader = CheckpointLoaderSimple()
-            
-        if ckpt_name == 'none':
-        
-            ckpt_id = None
-            version_id = None
-            
-            if '@' in ckpt_air:
-                ckpt_id, version_id = ckpt_air.split('@')
-            else:
-                ckpt_id = ckpt_air
-                
-            ckpt_id = int(ckpt_id) if ckpt_id else None
-            version_id = int(version_id) if version_id else None
-            
-            checkpoint_paths = short_paths_map(CHECKPOINTS)
-            if download_path:
-                if checkpoint_paths.__contains__(download_path):
-                    download_path = checkpoint_paths[download_path]
-                else:
-                    download_path = CHECKPOINTS[0]
-            
-            civitai_model = CivitAI_Model(model_id=ckpt_id, model_version=version_id, model_types=["Checkpoint",], token=api_key, save_path=download_path, model_paths=CHECKPOINTS, download_chunks=download_chunks, max_download_retry_time=download_timeout_seconds)
-                
-            if not civitai_model.download():
-               return None, None, None 
-               
-            ckpt_name = civitai_model.name
-            if extra_pnginfo and 'workflow' in extra_pnginfo:
-                air = f'{civitai_model.model_id}@{civitai_model.version}'
-                if air not in extra_pnginfo['workflow']['extra']['ckpt_airs']: 
-                    extra_pnginfo['workflow']['extra']['ckpt_airs'].append(air)
-                    
-        else:
-        
-            ckpt_path = model_path(ckpt_name, CHECKPOINTS)
-
-            model_id, version_id, details = CivitAI_Model.sha256_lookup(ckpt_path)
-            
-            if model_id and version_id and extra_pnginfo and 'workflow' in extra_pnginfo:
-                air = f'{model_id}@{version_id}'
-                if air not in extra_pnginfo['workflow']['extra']['ckpt_airs']: 
-                    extra_pnginfo['workflow']['extra']['ckpt_airs'].append(air)
-            
-            print(f"{MSG_PREFIX}Loading checkpoint from disk: {ckpt_path}")
-        
-        out = self.ckpt_loader.load_checkpoint(ckpt_name=ckpt_name)
-        
-        return out[0], out[1], out[2], { "extra_pnginfo": extra_pnginfo }
->>>>>>> 0a2976c9
+import hashlib
+import json
+import os
+import requests
+import sys
+import time
+from tqdm import tqdm
+
+import folder_paths
+import comfy.sd
+import comfy.utils
+from nodes import CheckpointLoaderSimple
+
+from .CivitAI_Model import CivitAI_Model
+from .utils import short_paths_map, model_path
+
+
+ROOT_PATH = os.path.dirname(os.path.abspath(__file__))
+CHECKPOINT_PATH = folder_paths.folder_names_and_paths["checkpoints"][0][0]
+CHECKPOINTS = folder_paths.folder_names_and_paths["checkpoints"][0]
+
+MSG_PREFIX = '\33[1m\33[34m[CivitAI] \33[0m'
+
+class CivitAI_Checkpoint_Loader:
+    """
+        Implements the CivitAI Checkpoint Loader node for ComfyUI 
+    """
+    def __init__(self):
+        self.ckpt_loader = None
+
+    @classmethod
+    def INPUT_TYPES(cls):
+        checkpoints = folder_paths.get_filename_list("checkpoints")
+        checkpoints.insert(0, 'none')
+        checkpoint_paths = short_paths_map(CHECKPOINTS)
+        
+        return {
+            "required": {
+                "ckpt_air": ("STRING", {"default": "{model_id}@{model_version}", "multiline": False}),
+                "ckpt_name": (checkpoints,),
+            },
+            "optional": {
+                "api_key": ("STRING", {"default": "", "multiline": False}),
+                "download_chunks": ("INT", {"default": 4, "min": 1, "max": 12, "step": 1}),
+                "download_timeout_seconds": ("INT", {"default": 120, "min": 0, "max": 3600, "step": 5}),
+                "download_path": (list(checkpoint_paths.keys()),),
+            },
+            "hidden": {
+                "extra_pnginfo": "EXTRA_PNGINFO"
+            }
+        }
+
+    RETURN_TYPES = ("MODEL", "CLIP", "VAE")
+    FUNCTION = "load_checkpoint"
+
+    CATEGORY = "CivitAI/Loaders"
+
+    def load_checkpoint(self, ckpt_air, ckpt_name, api_key=None, download_chunks=None, download_timeout_seconds=120, download_path=None, extra_pnginfo=None):
+
+        if extra_pnginfo and 'workflow' in extra_pnginfo:
+            extra_pnginfo['workflow']['extra'].setdefault('ckpt_airs', [])
+
+        if not self.ckpt_loader:
+            self.ckpt_loader = CheckpointLoaderSimple()
+            
+        if ckpt_name == 'none':
+        
+            ckpt_id = None
+            version_id = None
+            
+            if '@' in ckpt_air:
+                ckpt_id, version_id = ckpt_air.split('@')
+            else:
+                ckpt_id = ckpt_air
+                
+            ckpt_id = int(ckpt_id) if ckpt_id else None
+            version_id = int(version_id) if version_id else None
+            
+            checkpoint_paths = short_paths_map(CHECKPOINTS)
+            if download_path:
+                if checkpoint_paths.__contains__(download_path):
+                    download_path = checkpoint_paths[download_path]
+                else:
+                    download_path = CHECKPOINTS[0]
+            
+            civitai_model = CivitAI_Model(model_id=ckpt_id, model_version=version_id, model_types=["Checkpoint",], token=api_key, save_path=download_path, model_paths=CHECKPOINTS, download_chunks=download_chunks, max_download_retry_time=download_timeout_seconds)
+                
+            if not civitai_model.download():
+               return None, None, None 
+               
+            ckpt_name = civitai_model.name
+            if extra_pnginfo and 'workflow' in extra_pnginfo:
+                air = f'{civitai_model.model_id}@{civitai_model.version}'
+                if air not in extra_pnginfo['workflow']['extra']['ckpt_airs']: 
+                    extra_pnginfo['workflow']['extra']['ckpt_airs'].append(air)
+                    
+        else:
+        
+            ckpt_path = model_path(ckpt_name, CHECKPOINTS)
+
+            model_id, version_id, details = CivitAI_Model.sha256_lookup(ckpt_path)
+            
+            if model_id and version_id and extra_pnginfo and 'workflow' in extra_pnginfo:
+                air = f'{model_id}@{version_id}'
+                if air not in extra_pnginfo['workflow']['extra']['ckpt_airs']: 
+                    extra_pnginfo['workflow']['extra']['ckpt_airs'].append(air)
+            
+            print(f"{MSG_PREFIX}Loading checkpoint from disk: {ckpt_path}")
+        
+        out = self.ckpt_loader.load_checkpoint(ckpt_name=ckpt_name)
+        
+        return out[0], out[1], out[2], { "extra_pnginfo": extra_pnginfo }